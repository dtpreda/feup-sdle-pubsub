--- conflicted
+++ resolved
@@ -81,20 +81,9 @@
     }
 
     fn get(&mut self, subscriber: SubscriberId, topic: Topic) -> GetResponse {
-<<<<<<< HEAD
-=======
         let span = span!(Level::DEBUG, "get");
         let _enter = span.enter();
 
-        match self.subscriptions.get(&topic) {
-            Some(set) if set.contains(&subscriber) => {}
-            _ => {
-                debug!(subscriber, topic, "not subscribed to topic");
-                return GetResponse::NotSubscribed;
-            }
-        }
-
->>>>>>> ac547e7b
         match self.queue.get_mut(&subscriber) {
             Some(queue) => {
                 let index = queue
