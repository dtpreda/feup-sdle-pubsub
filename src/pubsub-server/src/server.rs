use std::cmp::Ordering;
use std::collections::{HashMap, HashSet, VecDeque};

use std::rc::Rc;
use std::{fs, io};

use tracing::{debug, info, span, trace, warn, Level};

use pubsub_common::{
<<<<<<< HEAD
    GetResponse, Message, PutResponse, Request, SequenceNumber, SequentialMessage,
    SubscribeResponse, SubscriberId, Topic, UnsubscribeResponse,
=======
    ClientId, GetResponse, Message, PutResponse, Request, SequenceNumber, SubscribeResponse, Topic,
    UnsubscribeResponse,
>>>>>>> ed51b416
};

pub struct Server {
    socket: zmq::Socket,
<<<<<<< HEAD
    queue: HashMap<SubscriberId, VecDeque<Rc<Message>>>,
    subscriptions: HashMap<Topic, HashSet<SubscriberId>>,
    client_get_sequences: HashMap<Topic, HashMap<SubscriberId, SequenceNumber>>,
=======
    queue: HashMap<(ClientId, Topic), VecDeque<Rc<Vec<u8>>>>,
    subscriptions: HashMap<Topic, HashSet<ClientId>>,
    client_put_sequences: HashMap<Topic, HashMap<ClientId, SequenceNumber>>,
>>>>>>> ed51b416
}

impl Server {
    pub fn new(port: u16) -> Result<Self, zmq::Error> {
        let context = zmq::Context::new();
        let socket = context.socket(zmq::SocketType::REP)?;
        socket.bind(&format!("tcp://*:{}", port))?;
        info!("listening on port {}", port);

<<<<<<< HEAD
        Ok(Server {
            socket,
            queue: HashMap::new(),
            subscriptions: HashMap::new(),
            client_get_sequences: HashMap::new(),
        })
=======
        Ok(Self::read_server_state_from_disk(socket))
>>>>>>> ed51b416
    }

    pub fn run(&mut self) {
        let mut message = zmq::Message::new();
        loop {
            let span = span!(Level::DEBUG, "request");
            let _enter = span.enter();

            self.socket.recv(&mut message, 0).expect("recv failed");
            debug!("received request");

            let request: Request =
                serde_json::from_slice(&message).expect("request parsing failed");
            trace!(?request);

            let response = match request {
<<<<<<< HEAD
                Request::Put(m) => serde_json::to_vec(&self.put(m)),
                Request::Get(s, t, sn) => serde_json::to_vec(&self.get(s, t, sn)),
=======
                Request::Put(m, i, s) => serde_json::to_vec(&self.put(m, i, s)),
                Request::Get(s, t) => serde_json::to_vec(&self.get(s, t)),
>>>>>>> ed51b416
                Request::Subscribe(s, t) => serde_json::to_vec(&self.subscribe(s, t)),
                Request::Unsubscribe(s, t) => serde_json::to_vec(&self.unsubscribe(s, t)),
            }
            .unwrap();

            debug!("sending response");
            self.socket.send(response, 0).expect("send failed");
        }
    }

    fn put(
        &mut self,
        message: Message,
        publisher_id: ClientId,
        client_sequence_number: SequenceNumber,
    ) -> PutResponse {
        let span = span!(Level::DEBUG, "put");
        let _enter = span.enter();

        let server_side_sequence_number = self
            .client_put_sequences
            .entry(message.topic.clone())
            .or_default()
            .entry(publisher_id)
            .or_insert(0);
        trace!(client_sequence_number, server_side_sequence_number);

        match client_sequence_number.cmp(server_side_sequence_number) {
            Ordering::Greater => {
                debug!(
                    expected = server_side_sequence_number,
                    received = client_sequence_number,
                    "received message is a few messages ahead of what was expected"
                );
                return PutResponse::InvalidSequenceNumber(*server_side_sequence_number);
            }
            Ordering::Less => {
                debug!(
                    seq = client_sequence_number,
                    "client sent an already received message"
                );
                return PutResponse::RepeatedMessage(*server_side_sequence_number);
            }
            Ordering::Equal => {
                *server_side_sequence_number += 1;

                trace!("writing put sequences to disk");
                Self::write_put_sequences_to_disk(&self.client_put_sequences);
            }
        }

        match self.subscriptions.get(&message.topic) {
            Some(subscriber_set) => {
                let data_rc = Rc::new(message.data);
                debug!(message = ?data_rc, "storing message");

<<<<<<< HEAD
    fn get_last_message_index(queue: &VecDeque<Rc<Message>>, topic: Topic) -> Option<usize> {
        queue
            .iter()
            .enumerate()
            .find(|(_, msg)| msg.topic == topic)
            .map(|(i, _)| i)
    }

    fn get(
        &mut self,
        subscriber: SubscriberId,
        topic: Topic,
        requested_get_sequence_number: SequenceNumber,
    ) -> GetResponse {
        match self.subscriptions.get(&topic) {
            Some(set) if set.contains(&subscriber) => {}
            _ => return GetResponse::NotSubscribed,
        }

        match self.client_get_sequences.get(&topic) {
            Some(map) if map.contains_key(&subscriber) => {
                let server_side_get_sequence_number = map.get(&subscriber).unwrap();
                match self.queue.get_mut(&subscriber) {
                    Some(queue) => {
                        let is_first_message = *server_side_get_sequence_number == 0;
                        if !is_first_message {
                            if requested_get_sequence_number == *server_side_get_sequence_number
                                && queue.len() > 1
                            {
                                let index = Server::get_last_message_index(queue, topic.clone());
                                match index {
                                    Some(i) => {
                                        queue.remove(i);
                                    }
                                    None => {
                                        return GetResponse::NoMessageAvailable;
                                    }
                                };
                            } else if requested_get_sequence_number
                                == *server_side_get_sequence_number
                            {
                                return GetResponse::NoMessageAvailable;
                            } else if requested_get_sequence_number
                                != *server_side_get_sequence_number - 1
                            {
                                return GetResponse::InvalidSequenceNumber(
                                    *server_side_get_sequence_number,
                                );
                            }
                        }

                        let index = Server::get_last_message_index(queue, topic.clone());
                        match index {
                            Some(i) => {
                                let server_side_get_sequence_number =
                                    self.client_get_sequences.get_mut(&topic).unwrap();
                                server_side_get_sequence_number
                                    .insert(subscriber.clone(), requested_get_sequence_number + 1);
                                GetResponse::Ok(SequentialMessage {
                                    message: queue.get(i).unwrap().as_ref().clone(),
                                    sequence_number: requested_get_sequence_number + 1,
                                })
                            }
                            None => GetResponse::NoMessageAvailable,
                        }
                    }
                    None => GetResponse::NoMessageAvailable,
                }
            }
            _ => return GetResponse::NotSubscribed,
=======
                for subscriber in subscriber_set {
                    trace!(subscriber, "adding message to queue");
                    self.queue
                        .get_mut(&(subscriber.to_owned(), message.topic.to_owned()))
                        .expect("subscriber does not have a message queue")
                        .push_back(data_rc.clone());

                    trace!("writing queue state to disk");
                    Self::write_queue_to_disk(&self.queue, &message.topic, subscriber);
                }
            }
            None => debug!(
                topic = message.topic,
                "topic has no subscribers, dropping message"
            ),
>>>>>>> ed51b416
        }

        PutResponse::Ok
    }

    fn get(&mut self, subscriber: ClientId, topic: Topic) -> GetResponse {
        let span = span!(Level::DEBUG, "get");
        let _enter = span.enter();

        match self
            .queue
            .get_mut(&(subscriber.to_owned(), topic.to_owned()))
        {
            Some(queue) => match queue.pop_front() {
                Some(data) => {
                    debug!(
                        subscriber,
                        topic,
                        ?data,
                        "removed message from queue to send to the client"
                    );
                    trace!("writing queue state to disk");
                    Self::write_queue_to_disk(&self.queue, &topic, &subscriber);
                    GetResponse::Ok(Message {
                        topic,
                        data: data.to_vec(),
                    })
                }
                None => {
                    debug!(subscriber, topic, "no messages available");
                    GetResponse::NoMessageAvailable
                }
            },
            None => {
                debug!(subscriber, topic, "no messages available");
                GetResponse::NoMessageAvailable
            }
        }
    }

    fn subscribe(&mut self, subscriber: ClientId, topic: Topic) -> SubscribeResponse {
        let span = span!(Level::DEBUG, "subscribe");
        let _enter = span.enter();
        debug!(subscriber, topic, "subscribing to topic");

        self.queue
            .entry((subscriber.to_owned(), topic.to_owned()))
            .or_insert_with(VecDeque::new);

<<<<<<< HEAD
        let set = self
            .subscriptions
            .entry(topic.to_owned())
            .or_insert_with(HashSet::new);
        let sequences_set = self
            .client_get_sequences
            .entry(topic)
            .or_insert_with(HashMap::new);
        if set.insert(subscriber.to_owned()) && sequences_set.insert(subscriber, 0).is_none() {
=======
        let set = self.subscriptions.entry(topic).or_insert_with(HashSet::new);
        if set.insert(subscriber) {
            Self::write_subscriptions_to_disk(&self.subscriptions);
>>>>>>> ed51b416
            SubscribeResponse::Ok
        } else {
            debug!("topic was already subscribed");
            SubscribeResponse::AlreadySubscribed
        }
    }

    fn unsubscribe(&mut self, subscriber: ClientId, topic: Topic) -> UnsubscribeResponse {
        let span = span!(Level::DEBUG, "unsubscribe");
        let _enter = span.enter();

        let set = match self.subscriptions.get_mut(&topic) {
            Some(set) => set,
            None => return UnsubscribeResponse::NotSubscribed,
        };

        if set.remove(&subscriber) {
            debug!(subscriber, topic, "unsubscribed from topic");
            Self::write_subscriptions_to_disk(&self.subscriptions);
            UnsubscribeResponse::Ok
        } else {
            debug!(
                subscriber,
                topic, "topic was not subscribed, cannot unsubscribe"
            );
            UnsubscribeResponse::NotSubscribed
        }
    }

    fn read_server_state_from_disk(socket: zmq::Socket) -> Server {
        let subscriptions: HashMap<Topic, HashSet<ClientId>> =
            match fs::File::open("server_data/subscribers.json") {
                Ok(file) => serde_json::from_reader(file).unwrap(),
                Err(err) if err.kind() == io::ErrorKind::NotFound => HashMap::new(),
                Err(err) => panic!("failed to open subscribers file: {}", err),
            };

        let client_put_sequences: HashMap<Topic, HashMap<ClientId, SequenceNumber>> =
            match fs::File::open("server_data/put_sequences.json") {
                Ok(file) => serde_json::from_reader(file).unwrap(),
                Err(err) if err.kind() == io::ErrorKind::NotFound => HashMap::new(),
                Err(err) => panic!("failed to open put sequences file: {}", err),
            };

        let mut queue: HashMap<(ClientId, Topic), VecDeque<Rc<Vec<u8>>>> = HashMap::new();
        if let Ok(dir) = fs::read_dir("server_data/queue") {
            for entry in dir {
                let entry = match entry {
                    Ok(entry) => entry,
                    Err(err) => panic!("failed to read queue directory entry: {}", err),
                };

                let path = entry.path();
                let metadata = match fs::metadata(&path) {
                    Ok(metadata) => metadata,
                    Err(err) => {
                        warn!(
                            "failed to read metadata for file {}: {}",
                            path.display(),
                            err
                        );
                        continue;
                    }
                };

                if metadata.is_file() {
                    let file_name = match path.file_name() {
                        Some(file_name) => file_name.to_str().unwrap(),
                        None => {
                            warn!("failed to read file name for file {}", path.display());
                            continue;
                        }
                    };
                    let subscriber = match file_name.split_once('-') {
                        Some((subscriber, _)) => subscriber,
                        None => {
                            warn!("failed to parse file name for file {}", path.display());
                            continue;
                        }
                    };
                    let topic = match file_name.split_once('-') {
                        Some((_, topic)) => topic.split_once('.').unwrap_or(("", "")).0,
                        None => {
                            warn!("failed to parse file name for file {}", path.display());
                            continue;
                        }
                    };
                    let messages: VecDeque<Vec<u8>> =
                        match fs::File::open(format!("server_data/queue/{}", file_name)) {
                            Ok(file) => serde_json::from_reader(file).unwrap(),
                            Err(err) if err.kind() == io::ErrorKind::NotFound => VecDeque::new(),
                            Err(err) => panic!("failed to open put sequences file: {}", err),
                        };
                    queue.insert(
                        (subscriber.to_owned(), topic.to_owned()),
                        messages.iter().map(|m| Rc::new(m.to_vec())).collect(),
                    );
                }
            }
        }

        Server {
            socket,
            subscriptions,
            queue,
            client_put_sequences,
        }
    }

    fn write_subscriptions_to_disk(subscriptions: &HashMap<Topic, HashSet<ClientId>>) {
        fs::create_dir_all("server_data").unwrap();
        fs::write(
            "server_data/subscribers.json",
            serde_json::to_string(subscriptions).unwrap(),
        )
        .unwrap();
    }

    fn write_queue_to_disk(
        queue: &HashMap<(ClientId, Topic), VecDeque<Rc<Vec<u8>>>>,
        topic: &Topic,
        subscriber: &ClientId,
    ) {
        fs::create_dir_all("server_data/queue").unwrap();
        fs::write(
            format!("server_data/queue/{}-{}.json", subscriber, topic),
            serde_json::to_string(&queue.get(&(subscriber.to_owned(), topic.to_owned()))).unwrap(),
        )
        .unwrap();
    }

    fn write_put_sequences_to_disk(
        client_put_sequences: &HashMap<Topic, HashMap<ClientId, SequenceNumber>>,
    ) {
        fs::create_dir_all("server_data").unwrap();
        fs::write(
            "server_data/put_sequences.json",
            serde_json::to_string(client_put_sequences).unwrap(),
        )
        .unwrap();
    }
}<|MERGE_RESOLUTION|>--- conflicted
+++ resolved
@@ -7,26 +7,16 @@
 use tracing::{debug, info, span, trace, warn, Level};
 
 use pubsub_common::{
-<<<<<<< HEAD
-    GetResponse, Message, PutResponse, Request, SequenceNumber, SequentialMessage,
-    SubscribeResponse, SubscriberId, Topic, UnsubscribeResponse,
-=======
-    ClientId, GetResponse, Message, PutResponse, Request, SequenceNumber, SubscribeResponse, Topic,
-    UnsubscribeResponse,
->>>>>>> ed51b416
+    ClientId, GetResponse, Message, PutResponse, Request, SequenceNumber, SequentialMessage,
+    SubscribeResponse, Topic, UnsubscribeResponse,
 };
 
 pub struct Server {
     socket: zmq::Socket,
-<<<<<<< HEAD
-    queue: HashMap<SubscriberId, VecDeque<Rc<Message>>>,
-    subscriptions: HashMap<Topic, HashSet<SubscriberId>>,
-    client_get_sequences: HashMap<Topic, HashMap<SubscriberId, SequenceNumber>>,
-=======
     queue: HashMap<(ClientId, Topic), VecDeque<Rc<Vec<u8>>>>,
     subscriptions: HashMap<Topic, HashSet<ClientId>>,
+    client_get_sequences: HashMap<Topic, HashMap<ClientId, SequenceNumber>>,
     client_put_sequences: HashMap<Topic, HashMap<ClientId, SequenceNumber>>,
->>>>>>> ed51b416
 }
 
 impl Server {
@@ -36,16 +26,7 @@
         socket.bind(&format!("tcp://*:{}", port))?;
         info!("listening on port {}", port);
 
-<<<<<<< HEAD
-        Ok(Server {
-            socket,
-            queue: HashMap::new(),
-            subscriptions: HashMap::new(),
-            client_get_sequences: HashMap::new(),
-        })
-=======
         Ok(Self::read_server_state_from_disk(socket))
->>>>>>> ed51b416
     }
 
     pub fn run(&mut self) {
@@ -62,13 +43,8 @@
             trace!(?request);
 
             let response = match request {
-<<<<<<< HEAD
-                Request::Put(m) => serde_json::to_vec(&self.put(m)),
                 Request::Get(s, t, sn) => serde_json::to_vec(&self.get(s, t, sn)),
-=======
                 Request::Put(m, i, s) => serde_json::to_vec(&self.put(m, i, s)),
-                Request::Get(s, t) => serde_json::to_vec(&self.get(s, t)),
->>>>>>> ed51b416
                 Request::Subscribe(s, t) => serde_json::to_vec(&self.subscribe(s, t)),
                 Request::Unsubscribe(s, t) => serde_json::to_vec(&self.unsubscribe(s, t)),
             }
@@ -125,78 +101,6 @@
                 let data_rc = Rc::new(message.data);
                 debug!(message = ?data_rc, "storing message");
 
-<<<<<<< HEAD
-    fn get_last_message_index(queue: &VecDeque<Rc<Message>>, topic: Topic) -> Option<usize> {
-        queue
-            .iter()
-            .enumerate()
-            .find(|(_, msg)| msg.topic == topic)
-            .map(|(i, _)| i)
-    }
-
-    fn get(
-        &mut self,
-        subscriber: SubscriberId,
-        topic: Topic,
-        requested_get_sequence_number: SequenceNumber,
-    ) -> GetResponse {
-        match self.subscriptions.get(&topic) {
-            Some(set) if set.contains(&subscriber) => {}
-            _ => return GetResponse::NotSubscribed,
-        }
-
-        match self.client_get_sequences.get(&topic) {
-            Some(map) if map.contains_key(&subscriber) => {
-                let server_side_get_sequence_number = map.get(&subscriber).unwrap();
-                match self.queue.get_mut(&subscriber) {
-                    Some(queue) => {
-                        let is_first_message = *server_side_get_sequence_number == 0;
-                        if !is_first_message {
-                            if requested_get_sequence_number == *server_side_get_sequence_number
-                                && queue.len() > 1
-                            {
-                                let index = Server::get_last_message_index(queue, topic.clone());
-                                match index {
-                                    Some(i) => {
-                                        queue.remove(i);
-                                    }
-                                    None => {
-                                        return GetResponse::NoMessageAvailable;
-                                    }
-                                };
-                            } else if requested_get_sequence_number
-                                == *server_side_get_sequence_number
-                            {
-                                return GetResponse::NoMessageAvailable;
-                            } else if requested_get_sequence_number
-                                != *server_side_get_sequence_number - 1
-                            {
-                                return GetResponse::InvalidSequenceNumber(
-                                    *server_side_get_sequence_number,
-                                );
-                            }
-                        }
-
-                        let index = Server::get_last_message_index(queue, topic.clone());
-                        match index {
-                            Some(i) => {
-                                let server_side_get_sequence_number =
-                                    self.client_get_sequences.get_mut(&topic).unwrap();
-                                server_side_get_sequence_number
-                                    .insert(subscriber.clone(), requested_get_sequence_number + 1);
-                                GetResponse::Ok(SequentialMessage {
-                                    message: queue.get(i).unwrap().as_ref().clone(),
-                                    sequence_number: requested_get_sequence_number + 1,
-                                })
-                            }
-                            None => GetResponse::NoMessageAvailable,
-                        }
-                    }
-                    None => GetResponse::NoMessageAvailable,
-                }
-            }
-            _ => return GetResponse::NotSubscribed,
-=======
                 for subscriber in subscriber_set {
                     trace!(subscriber, "adding message to queue");
                     self.queue
@@ -212,22 +116,75 @@
                 topic = message.topic,
                 "topic has no subscribers, dropping message"
             ),
->>>>>>> ed51b416
         }
 
         PutResponse::Ok
     }
 
-    fn get(&mut self, subscriber: ClientId, topic: Topic) -> GetResponse {
+    fn get(
+        &mut self,
+        subscriber: ClientId,
+        topic: Topic,
+        requested_get_sequence_number: SequenceNumber,
+    ) -> GetResponse {
         let span = span!(Level::DEBUG, "get");
         let _enter = span.enter();
 
-        match self
-            .queue
-            .get_mut(&(subscriber.to_owned(), topic.to_owned()))
-        {
-            Some(queue) => match queue.pop_front() {
+        let server_side_get_sequence_number = self
+            .client_get_sequences
+            .entry(topic.to_owned())
+            .or_insert_with(HashMap::new)
+            .get(&subscriber.to_owned())
+            .unwrap_or(&0);
+        let is_first_message = *server_side_get_sequence_number == 0;
+        let requesting_last_message =
+            requested_get_sequence_number + 1 == *server_side_get_sequence_number;
+        let requesting_new_message =
+            requested_get_sequence_number == *server_side_get_sequence_number;
+
+        if !requesting_last_message && !requesting_new_message {
+            debug!(
+                subscriber,
+                topic,
+                requested_get_sequence_number,
+                server_side_get_sequence_number,
+                "client requested an invalid get sequence number"
+            );
+            return GetResponse::InvalidSequenceNumber(*server_side_get_sequence_number);
+        }
+
+        if !is_first_message && requesting_new_message {
+            match self
+                .queue
+                .get_mut(&(subscriber.to_owned(), topic.to_owned()))
+            {
+                Some(queue) => {
+                    if queue.len() <= 1 {
+                        return GetResponse::NoMessageAvailable;
+                    }
+                    queue.pop_front();
+                    debug!(subscriber, topic, "removed acknowledged message from queue");
+                    trace!("writing queue state to disk");
+                }
+                _ => {}
+            }
+        }
+
+        match self.queue.get(&(subscriber.to_owned(), topic.to_owned())) {
+            Some(queue) => match queue.front() {
                 Some(data) => {
+                    debug!(
+                        requested_get_sequence_number,
+                        subscriber, topic, "incrementing get sequence number"
+                    );
+                    self.client_get_sequences
+                        .get_mut(&topic)
+                        .unwrap()
+                        .insert(subscriber.to_owned(), requested_get_sequence_number + 1);
+
+                    trace!("writing get sequences to disk");
+                    Self::write_get_sequences_to_disk(&self.client_get_sequences);
+
                     debug!(
                         subscriber,
                         topic,
@@ -236,19 +193,23 @@
                     );
                     trace!("writing queue state to disk");
                     Self::write_queue_to_disk(&self.queue, &topic, &subscriber);
-                    GetResponse::Ok(Message {
-                        topic,
-                        data: data.to_vec(),
-                    })
+
+                    return GetResponse::Ok(SequentialMessage {
+                        message: Message {
+                            topic: topic.clone(),
+                            data: data.to_vec(),
+                        },
+                        sequence_number: requested_get_sequence_number + 1,
+                    });
                 }
                 None => {
-                    debug!(subscriber, topic, "no messages available");
+                    debug!(subscriber, topic, "queue is empty");
                     GetResponse::NoMessageAvailable
                 }
             },
             None => {
-                debug!(subscriber, topic, "no messages available");
-                GetResponse::NoMessageAvailable
+                debug!(subscriber, topic, "queue does not exist");
+                return GetResponse::NoMessageAvailable;
             }
         }
     }
@@ -261,22 +222,13 @@
         self.queue
             .entry((subscriber.to_owned(), topic.to_owned()))
             .or_insert_with(VecDeque::new);
-
-<<<<<<< HEAD
         let set = self
             .subscriptions
             .entry(topic.to_owned())
             .or_insert_with(HashSet::new);
-        let sequences_set = self
-            .client_get_sequences
-            .entry(topic)
-            .or_insert_with(HashMap::new);
-        if set.insert(subscriber.to_owned()) && sequences_set.insert(subscriber, 0).is_none() {
-=======
-        let set = self.subscriptions.entry(topic).or_insert_with(HashSet::new);
-        if set.insert(subscriber) {
+
+        if set.insert(subscriber.to_owned()) {
             Self::write_subscriptions_to_disk(&self.subscriptions);
->>>>>>> ed51b416
             SubscribeResponse::Ok
         } else {
             debug!("topic was already subscribed");
@@ -319,6 +271,13 @@
                 Ok(file) => serde_json::from_reader(file).unwrap(),
                 Err(err) if err.kind() == io::ErrorKind::NotFound => HashMap::new(),
                 Err(err) => panic!("failed to open put sequences file: {}", err),
+            };
+
+        let client_get_sequences: HashMap<Topic, HashMap<ClientId, SequenceNumber>> =
+            match fs::File::open("server_data/get_sequences.json") {
+                Ok(file) => serde_json::from_reader(file).unwrap(),
+                Err(err) if err.kind() == io::ErrorKind::NotFound => HashMap::new(),
+                Err(err) => panic!("failed to open get sequences file: {}", err),
             };
 
         let mut queue: HashMap<(ClientId, Topic), VecDeque<Rc<Vec<u8>>>> = HashMap::new();
@@ -383,6 +342,7 @@
             subscriptions,
             queue,
             client_put_sequences,
+            client_get_sequences,
         }
     }
 
@@ -418,4 +378,15 @@
         )
         .unwrap();
     }
+
+    fn write_get_sequences_to_disk(
+        client_get_sequences: &HashMap<Topic, HashMap<ClientId, SequenceNumber>>,
+    ) {
+        fs::create_dir_all("server_data").unwrap();
+        fs::write(
+            "server_data/get_sequences.json",
+            serde_json::to_string(client_get_sequences).unwrap(),
+        )
+        .unwrap();
+    }
 }